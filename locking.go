package locking

import (
	"bytes"
	"context"
	"fmt"
	"net/url"
<<<<<<< HEAD
=======
	"regexp"
>>>>>>> 57d8a850
	"strings"
	"time"

	"github.com/Azure/azure-storage-blob-go/2016-05-31/azblob"
	"github.com/cenkalti/backoff"
	"github.com/satori/go.uuid"
)

const (
	lockBlobNamePrefix = "azlk-"           // This is appended to the blob containers created by the library
	lockContainerName  = "azlockcontainer" // This is the name of the container used by the blobs created for locking

)

type (
	// Lock represents the status of a lock
	Lock struct {
		ctx           context.Context
		used          bool                        // Set to True when a lock has been unlocked
		lockAcquired  bool                        // Set to True when a lock has been acquired
		panic         func(string)                // Used for testing to allow panic call to be mocked
		unlockContext func(context.Context) error // Used by 'UnlockWhenCancelled' behavior to pass temporary context to unlock
<<<<<<< HEAD
		cancel        context.CancelFunc          // Cancel is used internally to exit goRoutines of behaviors
=======
		blobURL       azblob.BlobURL              // URL of the blob used for this lock

		// Cancel calls the 'Unlock' method but, when combined with the 'UnlockWhenContextCancelled' behavior, will use a temporary
		// context will a 5 second deadline to allow the lock to be released even if the parent context has been cancelled.
		Cancel context.CancelFunc
>>>>>>> 57d8a850

		// LockTTL is the duration for which the lock is to be held
		// Valid options: 15sec -> 60sec due to Azure Blob https://docs.microsoft.com/en-us/rest/api/storageservices/lease-container
		LockTTL time.Duration

		// LockLost This channel is signaled by the 'AutoRenew' behavior if the lock is lost
		LockLost chan struct{}

		// LockID is the ID of the underlying blob lease
		LockID uuid.UUID

		// Lock will acquire a lock for the specified name
		Lock func() error

		// Renew will renew the lock, if present
		// or return an error if no lock is held
		Renew func() error

		// Unlock will release the lock, if present
		// or return an error if no lock is held
		Unlock func() error
	}

	// BehaviorFunc is a type converter that allows a func to be used as a `Behavior`
	BehaviorFunc func(*Lock) *Lock
)

var (
	defaultLockBehaviors = []BehaviorFunc{AutoRenewLock, PanicOnLostLock, UnlockWhenContextCancelled, RetryObtainingLock}

	// AutoRenewLock configures the lock to autorenew itself
	AutoRenewLock = BehaviorFunc(func(l *Lock) *Lock {
		go func() {
			for {
				select {
				case <-l.ctx.Done():
					// Context has been cancelled, exit so can be gc'd
					return
				case <-time.Tick(l.LockTTL / 2):
					// If the 'lock' function hasn't been used yet spin
					if !l.lockAcquired {
						continue
					}
					// Do a renew. If we fail, clean up and notify that the lock is lost
					err := l.Renew()
					if err != nil {
						l.cancel()
						l.LockLost <- struct{}{}
						return
					}
				case <-l.LockLost:
					return
				}
			}
		}()
		return l
	})

	// RetryObtainingLock configures the lock to retry getting a lock if it is already held
	RetryObtainingLock = BehaviorFunc(func(l *Lock) *Lock {
		// Assuming locks will be initialised with roughly
		// the correct TTL required to perform the operation
		// lets give it 10x time to acquire it
		obtainLockBackoffPolicy := backoff.NewExponentialBackOff()
		obtainLockBackoffPolicy.MaxElapsedTime = l.LockTTL * 10
		existingLockFunc := l.Lock

		// Replace existing lock function with exponential retrying one
		l.Lock = func() error { return backoff.Retry(existingLockFunc, obtainLockBackoffPolicy) }

		return l
	})

	// UnlockWhenContextCancelled will remove a lease when a context is cancelled
	UnlockWhenContextCancelled = BehaviorFunc(func(l *Lock) *Lock {
		go func() {
			for {
				select {
				case <-l.ctx.Done():
					// If the 'lock' function wasn't ever called don't worry
					if !l.lockAcquired {
						return
					}
					// The original context is dead but we don't want to leave the lock in place
					// so lets create a new context and give it 3 seconds to get the job done
					ctx, cancel := context.WithDeadline(context.Background(), time.Now().Add(time.Second*5))
					defer cancel()
					l.unlockContext(ctx) //nolint: errcheck

					return
				case <-l.LockLost:
					return
				}
			}
		}()
		return l
	})

	// PanicOnLostLock configures the lock to autorenew itself
	PanicOnLostLock = BehaviorFunc(func(l *Lock) *Lock {
		go func() {
			select {
			case <-l.ctx.Done():
				return
			case <-l.LockLost:
				l.Unlock() //nolint: errcheck
				l.panic("Lock lost and 'PanicOnLostLock' set")
			}
		}()
		return l
	})
)

// NewLockInstance returns a new instance of a lock
//
// Params
// StorageAccountURL: HTTPS endpoint for your storage account eg. `https://mystorageaccount.blob.core.windows.net` if your account is named `mystorageaccount`
// StorageAccountKey: The access key for your storage account
// LockName: An alphanumberic string < 58 chars that will represent your lock.
// LockTTL: A duration between 15 and 60 seconds for which the lock will be held. Note, by default the `AutoRenew` behavior will renew locks until `Unlock` is called
//
// Advanced
// Behaviors: Funcs which allow you to mutate the lockInstance's behavior. Leave empty for default behavior
//
func NewLockInstance(ctxParent context.Context, storageAccountURL, storageAccountKey, lockName string, lockTTL time.Duration, behavior ...BehaviorFunc) (*Lock, error) {
	if storageAccountKey == "" {
		return nil, fmt.Errorf("Empty accountKey is invalid")
	}
	if lockTTL.Seconds() < 15 || lockTTL.Seconds() > 60 {
		return nil, fmt.Errorf("LockTTL of %v seconds is outside allowed range of 15-60seconds", lockTTL.Seconds())
	}
	if valid, err := IsValidLockName(lockName); !valid {
		return nil, err
	}

	storageAccountURLParsed, err := url.Parse(storageAccountURL)
	if err != nil {
		return nil, fmt.Errorf("failed to parse storageAccountUrl, err: %+v", err)
	}
	if storageAccountURLParsed.Scheme != "https" {
		return nil, fmt.Errorf("storageAccountURL should be 'https' eg. 'https://mystorageaccount.blob.core.windows.net'")
	}
	// Extract the accountname from the storage URL
	// for example 'https://mystorageaccount.blob.core.windows.net' -> 'mystorageaccount'
	accountName, err := extractAccountNameFromURL(storageAccountURLParsed)
	if err != nil {
		return nil, err
	}

	creds := azblob.NewSharedKeyCredential(accountName, storageAccountKey)

	// Create a ContainerURL object to a container
<<<<<<< HEAD
	u, _ := url.Parse(fmt.Sprintf("%s/%s", storageAccountURL, lockName))
	containerURL := azblob.NewContainerURL(*u, azblob.NewPipeline(creds, azblob.PipelineOptions{}))
	_, err = containerURL.Create(ctxParent, nil, azblob.PublicAccessNone)
=======
	u, _ := url.Parse(fmt.Sprintf("https://%s.blob.core.windows.net/%s", accountName, lockContainerName))
	containerURL := azblob.NewContainerURL(*u, azblob.NewPipeline(creds, azblob.PipelineOptions{}))
>>>>>>> 57d8a850

	_, err := containerURL.Create(ctxParent, nil, azblob.PublicAccessNone)
	// Create will return a '409' response code if the container already exists
	// we only error on other conditions as it's expected that a lock of this
	// name may already exist
<<<<<<< HEAD
	_, isReponseError := err.(azblob.ResponseError)
	if err != nil && isReponseError && err.(azblob.ResponseError).Response().StatusCode != 409 {
=======
	errResponse, isReponseError := err.(azblob.StorageError)
	if err != nil && !isReponseError && errResponse.ServiceCode() != azblob.ServiceCodeContainerAlreadyExists {
		return nil, err
	}

	// Create a blob, we use leases on the blob to implement the lock
	blobURL := containerURL.NewBlobURL(lockName)

	// Upload an empty blob
	buf := bytes.NewReader([]byte{})
	_, err = blobURL.ToBlockBlobURL().PutBlob(ctxParent, buf, azblob.BlobHTTPHeaders{}, azblob.Metadata{}, azblob.BlobAccessConditions{})

	// It's expected that a lock of this name may already exist
	// and may already have an active lease BUT for any other
	// ServiceCodes we should return an error
	errResponse, isReponseError = err.(azblob.StorageError)
	if err != nil && isReponseError &&
		errResponse.ServiceCode() != azblob.ServiceCodeBlobAlreadyExists &&
		errResponse.ServiceCode() != azblob.ServiceCodeLeaseIDMissing {
>>>>>>> 57d8a850
		return nil, err
	}

	// Create our own context which will be cancelled independently of
	// the parent context
	ctx, cancel := context.WithCancel(ctxParent)

	lockInstance := &Lock{
		ctx:      ctx,
<<<<<<< HEAD
		cancel:   cancel,
=======
		blobURL:  blobURL,
		Cancel:   cancel,
>>>>>>> 57d8a850
		panic:    func(s string) { panic(s) },
		LockTTL:  lockTTL,
		LockLost: make(chan struct{}, 1),
		LockID:   uuid.NewV4(),
	}

	// This function handles unlocking
	// it accepts a context to allow locks to be unlocked
	// even after a context has been cancelled
	lockInstance.unlockContext = func(ctx context.Context) error {
		if !lockInstance.lockAcquired {
			return fmt.Errorf("Lock not acquired, can't unlock")
		}

		// Mark this lock instance as used to prevent reuse
		// as the library doesn't handle multiple uses per lock instance
		lockInstance.used = true

		// No matter what happened cancel the context to close off the go routines running in behaviors
		defer lockInstance.cancel()

		_, err := lockInstance.blobURL.ReleaseLease(ctx, lockInstance.LockID.String(), azblob.HTTPAccessConditions{})

		if err != nil {
			return err
		}

		return nil
	}

	lockInstance.Unlock = func() error {
		return lockInstance.unlockContext(lockInstance.ctx)
	}

	lockInstance.Lock = func() error {
		if lockInstance.used {
			return fmt.Errorf("Lock instance already unlocked, cannot be reused")
		}
		if lockInstance.lockAcquired {
			return fmt.Errorf("Lock already acquire, call 'renew' to extend a lock")
		}

		_, err = lockInstance.blobURL.AcquireLease(lockInstance.ctx, lockInstance.LockID.String(), int32(lockTTL.Seconds()), azblob.HTTPAccessConditions{})
		if err != nil {
			return err
		}

		lockInstance.lockAcquired = true

		return nil
	}

	lockInstance.Renew = func() error {
		if !lockInstance.lockAcquired {
			return fmt.Errorf("Lock not acquired, can't renew")
		}
		if lockInstance.used {
			return fmt.Errorf("Lock instance already used, cannot be reused")
		}
		_, err := lockInstance.blobURL.RenewLease(lockInstance.ctx, lockInstance.LockID.String(), azblob.HTTPAccessConditions{})
		if err != nil {
			return err
		}
		return nil
	}

	// If behaviors haven't been defined use the defaults
	if len(behavior) == 0 {
		behavior = defaultLockBehaviors
	}

	// Configure behaviors
	for _, b := range behavior {
		lockInstance = b(lockInstance)
	}

	return lockInstance, nil
}

<<<<<<< HEAD
func extractAccountNameFromURL(u *url.URL) (string, error) {
	parts := strings.Split(u.Hostname(), ".")
	if len(parts) < 1 {
		return "", fmt.Errorf("couldn't extract accountname from: %s", u.String())
	}
	return parts[0], nil
=======
// validLockNameRegex is a regex used to check the chars are valid as an Azure Storage container name
var validLockNameRegex = regexp.MustCompile("^[a-z0-9]+(-[a-z0-9]+)*$")

// IsValidLockName checks if the lock name is between 3-58 (63 minus 5char prefix used) characters long
// and matches this regex @"^[a-z0-9]+(-[a-z0-9]+)*$"
func IsValidLockName(lockName string) (bool, error) {
	lockName = strings.ToLower(lockName)
	if len(lockName) < 3 || len(lockName) > 58 {
		return false, fmt.Errorf("lock name: %s must be between 3 and 58 characters long", lockName)
	}

	if !validLockNameRegex.MatchString(lockName) {
		return false, fmt.Errorf("lock name: %s must be alphanumberic with no characters other than '-' (regex '^[a-z0-9]+(-[a-z0-9]+)*$')", lockName)
	}

	return true, nil
>>>>>>> 57d8a850
}<|MERGE_RESOLUTION|>--- conflicted
+++ resolved
@@ -5,10 +5,7 @@
 	"context"
 	"fmt"
 	"net/url"
-<<<<<<< HEAD
-=======
 	"regexp"
->>>>>>> 57d8a850
 	"strings"
 	"time"
 
@@ -31,15 +28,8 @@
 		lockAcquired  bool                        // Set to True when a lock has been acquired
 		panic         func(string)                // Used for testing to allow panic call to be mocked
 		unlockContext func(context.Context) error // Used by 'UnlockWhenCancelled' behavior to pass temporary context to unlock
-<<<<<<< HEAD
 		cancel        context.CancelFunc          // Cancel is used internally to exit goRoutines of behaviors
-=======
 		blobURL       azblob.BlobURL              // URL of the blob used for this lock
-
-		// Cancel calls the 'Unlock' method but, when combined with the 'UnlockWhenContextCancelled' behavior, will use a temporary
-		// context will a 5 second deadline to allow the lock to be released even if the parent context has been cancelled.
-		Cancel context.CancelFunc
->>>>>>> 57d8a850
 
 		// LockTTL is the duration for which the lock is to be held
 		// Valid options: 15sec -> 60sec due to Azure Blob https://docs.microsoft.com/en-us/rest/api/storageservices/lease-container
@@ -192,23 +182,13 @@
 	creds := azblob.NewSharedKeyCredential(accountName, storageAccountKey)
 
 	// Create a ContainerURL object to a container
-<<<<<<< HEAD
-	u, _ := url.Parse(fmt.Sprintf("%s/%s", storageAccountURL, lockName))
+	u, _ := url.Parse(fmt.Sprintf("%s/%s", storageAccountURL, lockContainerName))
 	containerURL := azblob.NewContainerURL(*u, azblob.NewPipeline(creds, azblob.PipelineOptions{}))
+
 	_, err = containerURL.Create(ctxParent, nil, azblob.PublicAccessNone)
-=======
-	u, _ := url.Parse(fmt.Sprintf("https://%s.blob.core.windows.net/%s", accountName, lockContainerName))
-	containerURL := azblob.NewContainerURL(*u, azblob.NewPipeline(creds, azblob.PipelineOptions{}))
->>>>>>> 57d8a850
-
-	_, err := containerURL.Create(ctxParent, nil, azblob.PublicAccessNone)
 	// Create will return a '409' response code if the container already exists
 	// we only error on other conditions as it's expected that a lock of this
 	// name may already exist
-<<<<<<< HEAD
-	_, isReponseError := err.(azblob.ResponseError)
-	if err != nil && isReponseError && err.(azblob.ResponseError).Response().StatusCode != 409 {
-=======
 	errResponse, isReponseError := err.(azblob.StorageError)
 	if err != nil && !isReponseError && errResponse.ServiceCode() != azblob.ServiceCodeContainerAlreadyExists {
 		return nil, err
@@ -228,7 +208,6 @@
 	if err != nil && isReponseError &&
 		errResponse.ServiceCode() != azblob.ServiceCodeBlobAlreadyExists &&
 		errResponse.ServiceCode() != azblob.ServiceCodeLeaseIDMissing {
->>>>>>> 57d8a850
 		return nil, err
 	}
 
@@ -238,12 +217,8 @@
 
 	lockInstance := &Lock{
 		ctx:      ctx,
-<<<<<<< HEAD
 		cancel:   cancel,
-=======
 		blobURL:  blobURL,
-		Cancel:   cancel,
->>>>>>> 57d8a850
 		panic:    func(s string) { panic(s) },
 		LockTTL:  lockTTL,
 		LockLost: make(chan struct{}, 1),
@@ -323,14 +298,14 @@
 	return lockInstance, nil
 }
 
-<<<<<<< HEAD
 func extractAccountNameFromURL(u *url.URL) (string, error) {
 	parts := strings.Split(u.Hostname(), ".")
 	if len(parts) < 1 {
 		return "", fmt.Errorf("couldn't extract accountname from: %s", u.String())
 	}
 	return parts[0], nil
-=======
+}
+
 // validLockNameRegex is a regex used to check the chars are valid as an Azure Storage container name
 var validLockNameRegex = regexp.MustCompile("^[a-z0-9]+(-[a-z0-9]+)*$")
 
@@ -347,5 +322,4 @@
 	}
 
 	return true, nil
->>>>>>> 57d8a850
 }